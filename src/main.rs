use std::process;

use clap::{Parser, Subcommand};
use deepsize::DeepSizeOf;
use log::LevelFilter;
use mimalloc::MiMalloc;

use chat_history_manager_backend::prelude::*;

#[global_allocator]
static GLOBAL: MiMalloc = MiMalloc;

#[derive(Parser)]
#[command(version, about, long_about = None)]
struct Args {
    #[command(subcommand)]
    command: Option<Command>,
}

const DEFAULT_SERVER_PORT: u16 = 50051;

#[derive(Subcommand, Debug)]
enum Command {
    /// Start a gRPC server on the given port (defaults to 50051)
    StartServer { server_port: Option<u16> },
    /// (For debugging purposes only) Parse and load a given file using whichever loader is appropriate,
    /// and print the result in-memory DB size to the log
    Parse { path: String },
    /// (For debugging purposes only) Ask UI which user is "myself" and print it to the log
    RequestMyself { port: Option<u16> },
}

/** Starts a server by default. */
#[tokio::main]
async fn main() {
    init_logger();

    let args = Args::parse();
    if let Err(e) = execute_command(args.command).await {
        eprintln!("Error: {}", error_to_string(&e));
        let backtrace = e.backtrace();
        // Backtrace is defined as just "&impl Debug + Display", so to make sure we actually have a backtrace
        // we have to use a rather dirty workaround - if backtrace is not available, its string representation
        // will be just one line like "disabled backtrace" or "unsupported backtrace".
        // See anyhow::backtrace::capture::<impl Display for Backtrace>
        let backtrace = backtrace.to_string();
        if backtrace.contains('\n') {
            eprintln!();
            eprintln!("Stack trace:\n{}", e.backtrace());
        }
        process::exit(1);
    }
}

<<<<<<< HEAD
fn execute_command(command: Option<Command>) -> EmptyRes {
=======
async fn execute_command(command: Command) -> EmptyRes {
>>>>>>> 815eae55
    match command {
        None => {
            chat_history_manager_ui::start();
        }
        Some(Command::StartServer { server_port }) => {
            let server_port = server_port.unwrap_or(DEFAULT_SERVER_PORT);
            start_server(server_port).await?;
        }
<<<<<<< HEAD
        Some(Command::Parse { path }) => {
            let parsed = parse_file(&path, &NoChooser).with_context(|| format!("Failed to parse {path}"))?;
=======
        Command::Parse { path } => {
            let parsed = parse_file(&path, &client::NoChooser).with_context(|| format!("Failed to parse {path}"))?;
>>>>>>> 815eae55
            let size: usize = parsed.deep_size_of();
            log::info!("Size of parsed in-memory DB: {} MB ({} B)", size / 1024 / 1024, size);
        }
        Some(Command::RequestMyself { port }) => {
            let port = port.unwrap_or(DEFAULT_SERVER_PORT + 1);
            let chosen = debug_request_myself(port).await?;
            log::info!("Picked: {}", chosen);
        }
    }
    Ok(())
}

fn init_logger() {
    env_logger::Builder::new()
        .filter(None, LevelFilter::Debug)
        .format(|buf, record| {
            use std::io::Write;

            let timestamp = buf.timestamp_millis();
            let level = record.level();
            let target = record.target();

            let thread = std::thread::current();
            writeln!(buf, "{} {: <5} {} - {} [{}]",
                     timestamp, level, target, record.args(),
                     thread.name().unwrap_or("<unnamed>"))
        })
        .init();
}<|MERGE_RESOLUTION|>--- conflicted
+++ resolved
@@ -52,11 +52,7 @@
     }
 }
 
-<<<<<<< HEAD
-fn execute_command(command: Option<Command>) -> EmptyRes {
-=======
-async fn execute_command(command: Command) -> EmptyRes {
->>>>>>> 815eae55
+async fn execute_command(command: Option<Command>) -> EmptyRes {
     match command {
         None => {
             chat_history_manager_ui::start();
@@ -65,13 +61,8 @@
             let server_port = server_port.unwrap_or(DEFAULT_SERVER_PORT);
             start_server(server_port).await?;
         }
-<<<<<<< HEAD
         Some(Command::Parse { path }) => {
-            let parsed = parse_file(&path, &NoChooser).with_context(|| format!("Failed to parse {path}"))?;
-=======
-        Command::Parse { path } => {
             let parsed = parse_file(&path, &client::NoChooser).with_context(|| format!("Failed to parse {path}"))?;
->>>>>>> 815eae55
             let size: usize = parsed.deep_size_of();
             log::info!("Size of parsed in-memory DB: {} MB ({} B)", size / 1024 / 1024, size);
         }

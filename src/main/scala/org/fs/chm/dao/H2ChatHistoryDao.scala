--- conflicted
+++ resolved
@@ -432,13 +432,8 @@
 
       def selectSlice(chat: Chat, offset: Int, limit: Int) =
         (selectAllByChatFr(chat.dsUuid, chat.id)
-<<<<<<< HEAD
-          ++ fr"OFFSET $offset"
-          ++ orderByTimeDescLimit(limit)).query[RawMessage].to[IndexedSeq]
-=======
           ++ orderAsc ++ withLimit(limit)
           ++ fr"OFFSET $offset").query[RawMessage].to[IndexedSeq]
->>>>>>> 89975fe3
 
       def selectLastInversed(chat: Chat, limit: Int) =
         (selectAllByChatFr(chat.dsUuid, chat.id) ++ orderDesc ++ withLimit(limit)).query[RawMessage].to[IndexedSeq]

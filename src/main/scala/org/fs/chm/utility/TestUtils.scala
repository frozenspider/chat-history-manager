--- conflicted
+++ resolved
@@ -47,11 +47,7 @@
       editTimeOption         = Some(baseDate.plusMinutes(idx).plusSeconds(5)),
       fromId                 = userId,
       forwardFromNameOption  = Some("u" + userId),
-<<<<<<< HEAD
-      replyToMessageIdOption = if (idx > 0) Some(rnd.nextInt(idx)) else None, // Any previous message
-=======
-      replyToMessageIdOption = Some(rnd.nextInt(idx).toLong.asInstanceOf[Message.SourceId]), // Any previous message
->>>>>>> 58275023
+      replyToMessageIdOption = if (idx > 0) Some(rnd.nextInt(idx).toLong.asInstanceOf[Message.SourceId]) else None, // Any previous message
       textOption             = Some(RichText(Seq(RichText.Plain(s"Hello there, ${idx}!")))),
       contentOption          = Some(Content.Poll(s"Hey, ${idx}!"))
     )

package org.fs.chm.ui.swing.merge

import java.awt.Color

import scala.collection.mutable.ArrayBuffer
import scala.swing._

import javax.swing.text.html.HTMLEditorKit
import org.fs.chm.dao._
//import org.fs.chm.dao.merge.ChatHistoryMerger.Mismatch
//import org.fs.chm.dao.merge.ChatHistoryMerger.MismatchResolution
import org.fs.chm.ui.swing.MessagesAreaContainer
import org.fs.chm.ui.swing.MessagesService
import org.fs.chm.ui.swing.MessagesService.MessageInsertPosition
import org.fs.chm.ui.swing.general.ChatWithDao
import org.fs.chm.ui.swing.general.CustomDialog
import org.fs.chm.ui.swing.general.SwingUtils._
import org.fs.chm.utility.EntityUtils._
import org.fs.utility.Imports._

/*
class SelectMergeMessagesDialog(
    masterDao: ChatHistoryDao,
    masterChat: Chat,
    slaveDao: ChatHistoryDao,
    slaveChat: Chat,
    mismatches: IndexedSeq[Mismatch],
    htmlKit: HTMLEditorKit,
    msgService: MessagesService
) extends CustomDialog[Map[Mismatch, MismatchResolution]] {
  import SelectMergeMessagesDialog._

  {
    title = "Select messages to merge"
  }

  private lazy val table = new SelectMergesTable[RenderableMismatch, (Mismatch, MismatchResolution)](new Models)

  override protected lazy val dialogComponent: Component = {
    table.wrapInScrollpaneAndAdjustWidth()
  }

  override protected def validateChoices(): Option[Map[Mismatch, MismatchResolution]] = {
    Some(table.selected.toMap)
  }

  import SelectMergesTable._

  private class Models extends MergeModels[RenderableMismatch, (Mismatch, MismatchResolution)] {
    override val allElems: Seq[RowData[RenderableMismatch]] = {
      require(mismatches.nonEmpty)
      val masterCwd = ChatWithDao(masterChat, masterDao)
      val slaveCwd  = ChatWithDao(slaveChat, slaveDao)

      def cxtToRowDataOption(masterFetchResult: CxtFetchResult,
                             slaveFetchResult: CxtFetchResult): Option[RowData[RenderableMismatch]] = {
        def cxtToRaw(fetchResult: CxtFetchResult) = fetchResult match {
          case CxtFetchResult.Discrete(msf, n, msl) =>
            (msf map Right.apply) ++ Seq(Left(n)) ++ (msl map Right.apply)
          case CxtFetchResult.Continuous(ms) =>
            ms map Right.apply
        }
        val masterRaw = cxtToRaw(masterFetchResult)
        val slaveRaw  = cxtToRaw(slaveFetchResult)
        if (masterRaw.isEmpty && slaveRaw.isEmpty) {
          None
        } else {
          Some(
            RowData.InBoth(
              masterValue = RenderableMismatch(None, masterRaw, masterCwd),
              slaveValue  = RenderableMismatch(None, slaveRaw, slaveCwd)
            )
          )
        }
      }

      def messageToRowData(mismatch: Mismatch): RowData[RenderableMismatch] = {
        /*
        val slaveMessages = slaveDao
          .messagesBetween(slaveChat, mismatch.firstSlaveMsgId, mismatch.lastSlaveMsgId) map Right.apply
        mismatch match {
          case Mismatch.Addition(prevMasterMsgId, _) =>
            RowData.InSlaveOnly(RenderableMismatch(Some(mismatch), slaveMessages, slaveCwd))
          case mismatch: Mismatch.Conflict =>
            val masterMessages = masterDao
              .messagesBetween(masterChat, mismatch.firstMasterMsgId, mismatch.lastMasterMsgId) map Right.apply
            RowData.InBoth(
              masterValue = RenderableMismatch(Some(mismatch), masterMessages, masterCwd),
              slaveValue  = RenderableMismatch(Some(mismatch), slaveMessages, slaveCwd)
            )
        }
         */
        ???
      }

      def messageIdToOption(id: Message.DaoId) = if (id == -1) None else Some(id)

      val masterCxtFetcher = new ContextFetcher(masterDao, masterChat)
      val slaveCxtFetcher  = new ContextFetcher(slaveDao, slaveChat)

      val acc = ArrayBuffer.empty[RowData[RenderableMismatch]]

      val masterCxtBefore = masterCxtFetcher(None, messageIdToOption(mismatches.head.firstMasterMsgId))
      val slaveCxtBefore  = slaveCxtFetcher(None, messageIdToOption(mismatches.head.firstSlaveMsgId))
      cxtToRowDataOption(masterCxtBefore, slaveCxtBefore) foreach (acc += _)

      if (mismatches.size >= 2) {
        // Display message with its following context
        mismatches.sliding(2).foreach {
          case Seq(currMismatch, nextMismatch) =>
            val current = messageToRowData(currMismatch)
            acc += current

            val masterCxtAfter = masterCxtFetcher(
              messageIdToOption(currMismatch.lastMasterMsgId),
              messageIdToOption(nextMismatch.firstMasterMsgId))
            val slaveCxtAfter = masterCxtFetcher(
              messageIdToOption(currMismatch.lastSlaveMsgId),
              messageIdToOption(nextMismatch.firstSlaveMsgId))
            cxtToRowDataOption(masterCxtAfter, slaveCxtAfter) foreach (acc += _)
        }
      }

      // Last element (might also be the only element)
      val current = messageToRowData(mismatches.last)
      acc += current

      val masterCxtAfter = masterCxtFetcher(messageIdToOption(mismatches.last.lastMasterMsgId), None)
      val slaveCxtAfter  = masterCxtFetcher(messageIdToOption(mismatches.last.lastSlaveMsgId), None)
      cxtToRowDataOption(masterCxtAfter, slaveCxtAfter) foreach (acc += _)

      acc.toIndexedSeq
    }

    override val renderer = (renderable: ChatRenderable[RenderableMismatch]) => {
      val msgAreaContainer = new MessagesAreaContainer(htmlKit)
//      msgAreaContainer.textPane.peer.putClientProperty(javax.swing.JEditorPane.HONOR_DISPLAY_PROPERTIES, Boolean.box(true))
      val msgDoc           = msgService.createStubDoc
      msgDoc.doc.getStyleSheet.addRule("#messages { background-color: #FFE0E0; }")
      if (renderable.isSelectable) {
        val color = if (renderable.isAdd) Colors.AdditionBg else Colors.CombineBg
        msgAreaContainer.textPane.background = color
      }
      val allRendered = for (either <- renderable.v.messageOptions) yield {
        val rendered = either match {
          case Right(msg) => msgService.renderMessageHtml(renderable.v.cwd, msg)
          case Left(num)  => s"<hr>${num} messages<hr><p>"
        }
        rendered
      }
      msgDoc.insert(allRendered.mkString.replaceAll("\n",""), MessageInsertPosition.Trailing)
      msgAreaContainer.document = msgDoc.doc
      val ui = msgAreaContainer.textPane.peer.getUI
      val rootView = ui.getRootView(null)
      val view = rootView.getView(0)

      val prefSize = msgAreaContainer.textPane.preferredSize
      rootView.setSize(prefSize.width, prefSize.height)
//      val height = view.getPreferredSpan(1).round
       // = height

//      msgAreaContainer.textPane.preferredHeight = 1639
      msgAreaContainer.textPane
    }

    override protected def isInBothSelectable(mv: RenderableMismatch, sv: RenderableMismatch): Boolean = !mv.isContext
    override protected def isInSlaveSelectable(sv: RenderableMismatch):                        Boolean = true
    override protected def isInMasterSelectable(mv: RenderableMismatch):                       Boolean = false

    override protected def rowDataToResultOption(
        rd: RowData[RenderableMismatch],
        isSelected: Boolean
    ): Option[(Mismatch, MismatchResolution)] = {
      val res = if (isSelected) MismatchResolution.Apply else MismatchResolution.Reject
      rd match {
        case RowData.InBoth(mmd, _)   => mmd.mismatchOption map (_ -> res)
        case RowData.InSlaveOnly(smd) => smd.mismatchOption map (_ -> res)
        case RowData.InMasterOnly(_)  => None
      }
    }
  }

  private case class RenderableMismatch(
      /** Mismatch to be rendered, None means this only a context */
      mismatchOption: Option[Mismatch],
      /** Messages to be rendered, or number of messages abbreviated out */
      messageOptions: Seq[Either[Int, Message[_]]],
      cwd: ChatWithDao
  ) {
    def isContext = mismatchOption.isEmpty
  }
}

private object SelectMergeMessagesDialog {
  private val MaxContinuousMsgsLength = 20
  private val MaxCutoffMsgsPartLength = 7

  class ContextFetcher(dao: ChatHistoryDao, chat: Chat) {
    private type FirstId = Message.DaoId
    private type LastId  = Message.DaoId

    // We don't necessarily need a lock, but it's still nice to avoid double-fetches
    val cacheLock = new Object

    def apply(
        lastIdBeforeOption: Option[FirstId],
        firstIdAfterOption: Option[LastId]
    ): CxtFetchResult = {
      val lastIdBeforeVal = lastIdBeforeOption getOrElse Long.MinValue
      val firstIdAfterVal = firstIdAfterOption getOrElse Long.MaxValue

      val fetch1 = (lastIdBeforeOption map { lastIdBefore =>
        dao.messagesAfter(chat, lastIdBefore, MaxContinuousMsgsLength + 2) dropWhile (_.sourceIdOption contains lastIdBefore)
      } getOrElse {
        dao.firstMessages(chat, MaxContinuousMsgsLength + 1)
      }) take MaxContinuousMsgsLength

      ??? // FIXME
//      if (fetch1.isEmpty) {
//        CxtFetchResult.Continuous(Seq.empty)
//      } else if (firstIdAfterOption.isDefined && (fetch1 exists (_.idOption exists (_ >= firstIdAfterVal)))) {
//        // Continuous sequence
//        CxtFetchResult.Continuous(fetch1 takeWhile (m => m.idOption.isDefined && m.idOption.get < firstIdAfterVal))
//      } else {
//        val fetch1Ids = fetch1.map(_.id).toSet
//        val fetch2 = (firstIdAfterOption map { firstIdAfter =>
//          dao.messagesBefore(chat, firstIdAfter, MaxCutoffMsgsPartLength + 1)
//        } getOrElse {
//          dao.lastMessages(chat, MaxCutoffMsgsPartLength)
//        }) dropWhile (m => (m.id <= lastIdBeforeVal) || (fetch1Ids contains m.id)) takeRight MaxCutoffMsgsPartLength
//
//        if (fetch2.isEmpty) {
//          CxtFetchResult.Continuous(fetch1)
//        } else {
//          val subfetch1 = fetch1.take(MaxCutoffMsgsPartLength)
//          val nBetween  = dao.countMessagesBetween(chat, subfetch1.last.id, fetch2.head.id)
//          CxtFetchResult.Discrete(subfetch1, nBetween, fetch2)
//        }
//      }
      ???
    }
  }

  sealed trait CxtFetchResult
  object CxtFetchResult {
    case class Discrete(firstMsgs: Seq[Message], between: Int, lastMsgs: Seq[Message]) extends CxtFetchResult
    case class Continuous(msgs: Seq[Message])                                          extends CxtFetchResult
  }

  def main(args: Array[String]): Unit = {
    import java.awt.Desktop
    import org.fs.chm.ui.swing.general.ExtendedHtmlEditorKit
    import org.fs.chm.utility.TestUtils._

    val desktopOption = if (Desktop.isDesktopSupported) Some(Desktop.getDesktop) else None
    val htmlKit       = new ExtendedHtmlEditorKit(desktopOption)
    val msgService    = new MessagesService(htmlKit)

    val numUsers = 3
    val msgs     = (0 to 9) map (id => createRegularMessage(id, (id % numUsers) + 1))

    val (mMsgs, sMsgs, mismatches) = {
<<<<<<< HEAD
//      // Addtion before first
//      val mMsgs = msgs filter (Seq(4, 5) contains _.id)
//      val sMsgs = msgs filter (Seq(1, 2, 3, 4, 5) contains _.id)
=======
      // Addtion before first
//      val mMsgs = msgs filter (Seq(4, 5) contains _.sourceIdOption.get)
//      val sMsgs = msgs filter (Seq(1, 2, 3, 4, 5) contains _.sourceIdOption.get)
>>>>>>> 58275023
//      val mismatches = IndexedSeq(
//        Mismatch.Addition(prevMasterMsgId = -1, slaveMsgIds = (1, 3))
//      )

<<<<<<< HEAD
//      // Conflicts
//      val mMsgs = msgs filter (Seq(1, 2, 3, 4, 5) contains _.id)
//      val sMsgs = msgs filter (Seq(1, 2, 3, 4, 5) contains _.id)
//      val mismatches = IndexedSeq(
//        Mismatch.Conflict(masterMsgIds = (2, 3), slaveMsgIds = (2, 3)),
//        Mismatch.Conflict(masterMsgIds = (4, 5), slaveMsgIds = (4, 5))
//      )

      //
      val mMsgs = msgs filter (Seq() contains _.id)
      val sMsgs = msgs filter (Seq(0,1,2,3,4,5) contains _.id)
=======
      // Conflicts
      val mMsgs = msgs filter (Seq(1, 2, 3, 4, 5) contains _.sourceIdOption.get)
      val sMsgs = msgs filter (Seq(1, 2, 3, 4, 5) contains _.sourceIdOption.get)
>>>>>>> 58275023
      val mismatches = IndexedSeq(
        Mismatch.Addition(prevMasterMsgId = -1, slaveMsgIds = (0, 5))
      )

      (mMsgs, sMsgs, mismatches)
    }

    val mDao          = createSimpleDao("Master", mMsgs, numUsers)
    val (_, _, mChat) = getSimpleDaoEntities(mDao)
    val sDao          = createSimpleDao("Slave", sMsgs, numUsers)
    val (_, _, sChat) = getSimpleDaoEntities(sDao)

    val dialog = new SelectMergeMessagesDialog(mDao, mChat, sDao, sChat, mismatches, htmlKit, msgService)
    dialog.visible = true
    dialog.peer.setLocationRelativeTo(null)
    println(dialog.selection)
  }
}
*/

class SelectMergeMessagesDialog()<|MERGE_RESOLUTION|>--- conflicted
+++ resolved
@@ -7,8 +7,8 @@
 
 import javax.swing.text.html.HTMLEditorKit
 import org.fs.chm.dao._
-//import org.fs.chm.dao.merge.ChatHistoryMerger.Mismatch
-//import org.fs.chm.dao.merge.ChatHistoryMerger.MismatchResolution
+import org.fs.chm.dao.merge.ChatHistoryMerger.Mismatch
+import org.fs.chm.dao.merge.ChatHistoryMerger.MismatchResolution
 import org.fs.chm.ui.swing.MessagesAreaContainer
 import org.fs.chm.ui.swing.MessagesService
 import org.fs.chm.ui.swing.MessagesService.MessageInsertPosition
@@ -18,7 +18,6 @@
 import org.fs.chm.utility.EntityUtils._
 import org.fs.utility.Imports._
 
-/*
 class SelectMergeMessagesDialog(
     masterDao: ChatHistoryDao,
     masterChat: Chat,
@@ -37,7 +36,7 @@
   private lazy val table = new SelectMergesTable[RenderableMismatch, (Mismatch, MismatchResolution)](new Models)
 
   override protected lazy val dialogComponent: Component = {
-    table.wrapInScrollpaneAndAdjustWidth()
+    table.wrapInScrollpane()
   }
 
   override protected def validateChoices(): Option[Map[Mismatch, MismatchResolution]] = {
@@ -75,7 +74,6 @@
       }
 
       def messageToRowData(mismatch: Mismatch): RowData[RenderableMismatch] = {
-        /*
         val slaveMessages = slaveDao
           .messagesBetween(slaveChat, mismatch.firstSlaveMsgId, mismatch.lastSlaveMsgId) map Right.apply
         mismatch match {
@@ -89,11 +87,9 @@
               slaveValue  = RenderableMismatch(Some(mismatch), slaveMessages, slaveCwd)
             )
         }
-         */
-        ???
-      }
-
-      def messageIdToOption(id: Message.DaoId) = if (id == -1) None else Some(id)
+      }
+
+      def messageIdToOption(id: Long) = if (id == -1) None else Some(id)
 
       val masterCxtFetcher = new ContextFetcher(masterDao, masterChat)
       val slaveCxtFetcher  = new ContextFetcher(slaveDao, slaveChat)
@@ -184,7 +180,7 @@
       /** Mismatch to be rendered, None means this only a context */
       mismatchOption: Option[Mismatch],
       /** Messages to be rendered, or number of messages abbreviated out */
-      messageOptions: Seq[Either[Int, Message[_]]],
+      messageOptions: Seq[Either[Int, Message]],
       cwd: ChatWithDao
   ) {
     def isContext = mismatchOption.isEmpty
@@ -196,8 +192,8 @@
   private val MaxCutoffMsgsPartLength = 7
 
   class ContextFetcher(dao: ChatHistoryDao, chat: Chat) {
-    private type FirstId = Message.DaoId
-    private type LastId  = Message.DaoId
+    private type FirstId = Long
+    private type LastId  = Long
 
     // We don't necessarily need a lock, but it's still nice to avoid double-fetches
     val cacheLock = new Object
@@ -210,7 +206,7 @@
       val firstIdAfterVal = firstIdAfterOption getOrElse Long.MaxValue
 
       val fetch1 = (lastIdBeforeOption map { lastIdBefore =>
-        dao.messagesAfter(chat, lastIdBefore, MaxContinuousMsgsLength + 2) dropWhile (_.sourceIdOption contains lastIdBefore)
+        dao.messagesAfter(chat, lastIdBefore, MaxContinuousMsgsLength + 2) dropWhile (_.id == lastIdBefore)
       } getOrElse {
         dao.firstMessages(chat, MaxContinuousMsgsLength + 1)
       }) take MaxContinuousMsgsLength
@@ -260,20 +256,13 @@
     val msgs     = (0 to 9) map (id => createRegularMessage(id, (id % numUsers) + 1))
 
     val (mMsgs, sMsgs, mismatches) = {
-<<<<<<< HEAD
 //      // Addtion before first
 //      val mMsgs = msgs filter (Seq(4, 5) contains _.id)
 //      val sMsgs = msgs filter (Seq(1, 2, 3, 4, 5) contains _.id)
-=======
-      // Addtion before first
-//      val mMsgs = msgs filter (Seq(4, 5) contains _.sourceIdOption.get)
-//      val sMsgs = msgs filter (Seq(1, 2, 3, 4, 5) contains _.sourceIdOption.get)
->>>>>>> 58275023
 //      val mismatches = IndexedSeq(
 //        Mismatch.Addition(prevMasterMsgId = -1, slaveMsgIds = (1, 3))
 //      )
 
-<<<<<<< HEAD
 //      // Conflicts
 //      val mMsgs = msgs filter (Seq(1, 2, 3, 4, 5) contains _.id)
 //      val sMsgs = msgs filter (Seq(1, 2, 3, 4, 5) contains _.id)
@@ -285,11 +274,6 @@
       //
       val mMsgs = msgs filter (Seq() contains _.id)
       val sMsgs = msgs filter (Seq(0,1,2,3,4,5) contains _.id)
-=======
-      // Conflicts
-      val mMsgs = msgs filter (Seq(1, 2, 3, 4, 5) contains _.sourceIdOption.get)
-      val sMsgs = msgs filter (Seq(1, 2, 3, 4, 5) contains _.sourceIdOption.get)
->>>>>>> 58275023
       val mismatches = IndexedSeq(
         Mismatch.Addition(prevMasterMsgId = -1, slaveMsgIds = (0, 5))
       )
@@ -307,7 +291,4 @@
     dialog.peer.setLocationRelativeTo(null)
     println(dialog.selection)
   }
-}
-*/
-
-class SelectMergeMessagesDialog()+}
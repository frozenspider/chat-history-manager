package org.fs.chm.ui.swing.chatlist

import scala.swing.Alignment
import scala.swing.GridBagPanel
import scala.swing.GridBagPanel._
import scala.swing.Label

import org.fs.chm.dao.ChatHistoryDao
import org.fs.chm.ui.swing.general.SwingUtils._
import org.fs.utility.Imports._

class DaoItem(
    itemSelectionGroup: ChatListItemSelectionGroup,
    callbacks: ChatListSelectionCallbacks,
    dao: ChatHistoryDao
) extends GridBagPanel {

  val header: Label = new Label {
    text                = dao.name
    horizontalAlignment = Alignment.Center
    tooltip             = dao.name
    this.fontSize       = this.fontSize + 5
<<<<<<< HEAD
    this.preferredWidth = DaoItem.PanelWidth
=======
>>>>>>> 5616a4e4
  }

  val items: Seq[DatasetItem] =
    dao.datasets map (ds => new DatasetItem(ds, itemSelectionGroup, callbacks, dao))

  {
    val c = new Constraints
    c.fill  = Fill.Horizontal
    c.gridx = 0
    c.gridy = 0

    add(header, c)

    items.foreachWithIndex { (item, idx) =>
      c.gridy = idx + 1
      add(item, c)
    }
  }

  override def enabled_=(b: Boolean): Unit = {
    super.enabled_=(b)
    items foreach (i => i.enabled = b)
  }
}

object DaoItem {

  /**
   * This shouldn't really be necesasry, but currenyly it is. It serves the following purposes:
   *
   *  - Defines a preferred for an empty chat panel
   *  - Defines a maximum width of a Dao header label
   *  - Defines a maximum width of a dataset header label
   *  - Used to calculate preferred width of ChatListItem component (also a hack)
   */
  val PanelWidth = 300
}<|MERGE_RESOLUTION|>--- conflicted
+++ resolved
@@ -20,10 +20,7 @@
     horizontalAlignment = Alignment.Center
     tooltip             = dao.name
     this.fontSize       = this.fontSize + 5
-<<<<<<< HEAD
     this.preferredWidth = DaoItem.PanelWidth
-=======
->>>>>>> 5616a4e4
   }
 
   val items: Seq[DatasetItem] =

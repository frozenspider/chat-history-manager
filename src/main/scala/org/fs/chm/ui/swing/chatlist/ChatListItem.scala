package org.fs.chm.ui.swing.chatlist

import java.awt.Color
import java.awt.{ Container => AwtContainer }

import scala.swing.BorderPanel.Position._
import scala.swing._
import scala.swing.event._

import javax.swing.SwingUtilities
import javax.swing.border.EmptyBorder
import javax.swing.border.LineBorder
import org.apache.commons.lang3.StringEscapeUtils
import org.fs.chm.dao.ChatType._
import org.fs.chm.dao.Content
import org.fs.chm.dao.Message
import org.fs.chm.ui.swing.general.ChatWithDao
import org.fs.chm.ui.swing.general.SwingUtils._

class ChatListItem(
    cc: ChatWithDao,
<<<<<<< HEAD
    callbacks: ChatListSelectionCallbacks,
) extends BorderPanel {
  private val labelPreferredWidth = DaoItem.PanelWidth - 100 // TODO: Remove

  val labelBorderWidth = 3
=======
    selectionGroupOption: Option[ChatListItemSelectionGroup],
    callbacksOption: Option[ChatListSelectionCallbacks]
) extends BorderPanel { self =>
  val labelPreferredWidth = 200 // TODO: Remove
  val labelBorderWidth    = 3
>>>>>>> 5616a4e4

  val interlocutors = cc.dao.interlocutors(cc.chat)

  val popupMenu = new PopupMenu {
    contents += menuItem("Details")(showDetailsPopup())
  }

  private var _activeColor:   Color = Color.LIGHT_GRAY
  private var _inactiveColor: Color = Color.WHITE

  {
    val emptyBorder = new EmptyBorder(labelBorderWidth, labelBorderWidth, labelBorderWidth, labelBorderWidth)

    layout(new BorderPanel {
      // Name
      val nameString = cc.chat.nameOption getOrElse "<Unnamed>"
      val nameLabel = new Label(
        s"""<html><p style="text-align: left; width: ${labelPreferredWidth}px;">"""
          + StringEscapeUtils.escapeHtml4(nameString)
          + "</p></html>")
      nameLabel.border = emptyBorder
      layout(nameLabel) = North

      // Last message
      val lastMsgString = cc.dao.lastMessages(cc.chat, 1) match {
        case x if x.isEmpty => "<No messages>"
        case msg +: _       => simpleRenderMsg(msg)
      }
      val msgLabel = new Label(lastMsgString)
      msgLabel.horizontalAlignment = Alignment.Left
      msgLabel.foreground          = new Color(0, 0, 0, 100)
      msgLabel.preferredWidth      = labelPreferredWidth
      msgLabel.border              = emptyBorder
      layout(msgLabel) = Center

      opaque = false
    }) = Center

    // Type
    val tpeString = cc.chat.tpe match {
      case Personal     => ""
      case PrivateGroup => "(" + interlocutors.size + ")"
    }
    val tpeLabel = new Label(tpeString)
    tpeLabel.preferredWidth    = 30
    tpeLabel.verticalAlignment = Alignment.Center
    layout(tpeLabel) = East

    // Reactions
    listenTo(this, this.mouse.clicks)
    reactions += {
      case e @ MouseReleased(_, __, _, _, _) if SwingUtilities.isLeftMouseButton(e.peer) && enabled =>
        select()
      case e @ MouseReleased(_, pt, _, _, _) if SwingUtilities.isRightMouseButton(e.peer) && enabled =>
        popupMenu.show(this, pt.x, pt.y)
    }

    maximumSize = new Dimension(Int.MaxValue, preferredSize.height)
    markDeselected()
    selectionGroupOption foreach (_.add(this))
  }

  def activeColor:               Color = _activeColor
  def activeColor_=(c: Color):   Unit  = { _activeColor = c; }
  def inactiveColor:             Color = _inactiveColor
  def inactiveColor_=(c: Color): Unit  = _inactiveColor = c

  def select(): Unit = {
    markSelected()
    selectionGroupOption foreach (_.deselectOthers(this))
    callbacksOption foreach (_.chatSelected(cc))
  }

  def markSelected(): Unit = {
    border     = new LineBorder(Color.BLACK, 1)
    background = _activeColor
  }

  def markDeselected(): Unit = {
    border     = new LineBorder(Color.GRAY, 1)
    background = _inactiveColor
  }

  private def showDetailsPopup(): Unit = {
    Dialog.showMessage(
      message     = new ChatDetailsPane(cc).peer,
      title       = "Chat Details",
      messageType = Dialog.Message.Plain
    )
  }

  override def enabled_=(b: Boolean): Unit = {
    super.enabled_=(b)
    def changeClickableRecursive(c: AwtContainer): Unit = {
      c.setEnabled(enabled)
      c.getComponents foreach {
        case c: AwtContainer => changeClickableRecursive(c)
        case _               => //NOOP
      }
    }
    changeClickableRecursive(peer)
  }

  private def simpleRenderMsg(msg: Message): String = {
    val prefix =
      if (interlocutors.size == 2 && msg.fromId == interlocutors(1).id) ""
      else (msg.fromNameOption.getOrElse("<Unnamed>") + ": ")
    val text = msg match {
      case msg: Message.Regular =>
        (msg.textOption, msg.contentOption) match {
          case (None, Some(s: Content.Sticker))       => s.emojiOption.map(_ + " ").getOrElse("") + "(sticker)"
          case (None, Some(_: Content.Photo))         => "(photo)"
          case (None, Some(_: Content.VoiceMsg))      => "(voice)"
          case (None, Some(_: Content.VideoMsg))      => "(video)"
          case (None, Some(_: Content.Animation))     => "(animation)"
          case (None, Some(_: Content.File))          => "(file)"
          case (None, Some(_: Content.Location))      => "(location)"
          case (None, Some(_: Content.Poll))          => "(poll)"
          case (None, Some(_: Content.SharedContact)) => "(contact)"
          case (Some(_), _)                           => msg.plainSearchableString
          case (None, None)                           => "(???)" // We don't really expect this
        }
      case _: Message.Service.PhoneCall           => "(phone call)"
      case _: Message.Service.PinMessage          => "(message pinned)"
      case _: Message.Service.ClearHistory        => "(history cleared)"
      case _: Message.Service.EditPhoto           => "(photo changed)"
      case _: Message.Service.Group.Create        => "(group created)"
      case _: Message.Service.Group.InviteMembers => "(invited members)"
      case _: Message.Service.Group.RemoveMembers => "(removed members)"
    }
    prefix + text.take(50)
  }
}

class ChatListItemSelectionGroup {
  private val lock:           AnyRef               = new AnyRef
  private var selectedOption: Option[ChatListItem] = None
  private var items:          Seq[ChatListItem]    = Seq.empty

  def add(item: ChatListItem): Unit = {
    items = items :+ item
  }

  def deselectOthers(item: ChatListItem): Unit =
    lock.synchronized {
      selectedOption = Some(item)
      for (item2 <- items if item2 != item) {
        item2.markDeselected()
      }
    }

  def deselectAll(): Unit =
    lock.synchronized {
      selectedOption = None
      items map (_.markDeselected())
    }
}<|MERGE_RESOLUTION|>--- conflicted
+++ resolved
@@ -19,19 +19,12 @@
 
 class ChatListItem(
     cc: ChatWithDao,
-<<<<<<< HEAD
-    callbacks: ChatListSelectionCallbacks,
-) extends BorderPanel {
+    selectionGroupOption: Option[ChatListItemSelectionGroup],
+    callbacksOption: Option[ChatListSelectionCallbacks]
+) extends BorderPanel { self =>
   private val labelPreferredWidth = DaoItem.PanelWidth - 100 // TODO: Remove
 
   val labelBorderWidth = 3
-=======
-    selectionGroupOption: Option[ChatListItemSelectionGroup],
-    callbacksOption: Option[ChatListSelectionCallbacks]
-) extends BorderPanel { self =>
-  val labelPreferredWidth = 200 // TODO: Remove
-  val labelBorderWidth    = 3
->>>>>>> 5616a4e4
 
   val interlocutors = cc.dao.interlocutors(cc.chat)
 

--- conflicted
+++ resolved
@@ -27,10 +27,7 @@
     horizontalAlignment = Alignment.Center
     tooltip             = ds.alias
     this.fontSize       = this.fontSize + 2
-<<<<<<< HEAD
     this.preferredWidth = DaoItem.PanelWidth
-=======
->>>>>>> 5616a4e4
 
     // Reactions
     listenTo(this, mouse.clicks)

package org.fs.chm.ui.swing.general

<<<<<<< HEAD
import java.awt.EventQueue
=======
import java.awt.Color
>>>>>>> 5616a4e4
import java.awt.Font
import java.io.File

import scala.swing.Action
import scala.swing.Dialog
import scala.swing.Dimension
import scala.swing.Font.Style
import scala.swing.MenuItem
import scala.swing.UIElement

import javax.swing.filechooser.FileFilter
import org.slf4s.Logging

object SwingUtils extends Logging {
  implicit class RichUIElement(el: UIElement) {
    def width            = el.size.width
    def width_=(w: Int)  = el.peer.setSize(w, el.size.height)
    def height           = el.size.height
    def height_=(h: Int) = el.peer.setSize(el.size.width, h)

    def preferredWidth            = el.preferredSize.width
    def preferredWidth_=(w: Int)  = el.preferredSize = new Dimension(w, el.preferredSize.height)
    def preferredHeight           = el.preferredSize.height
    def preferredHeight_=(h: Int) = el.preferredSize = new Dimension(el.preferredSize.width, h)

    def minimumWidth            = el.minimumSize.width
    def minimumWidth_=(w: Int)  = el.minimumSize = new Dimension(w, el.minimumSize.height)
    def minimumHeight           = el.minimumSize.height
    def minimumHeight_=(h: Int) = el.minimumSize = new Dimension(el.minimumSize.width, h)

<<<<<<< HEAD
    def maximumWidth            = el.maximumSize.width
    def maximumWidth_=(w: Int)  = el.maximumSize = new Dimension(w, el.maximumSize.height)
    def maximumHeight           = el.maximumSize.height
    def maximumHeight_=(h: Int) = el.maximumSize = new Dimension(el.maximumSize.width, h)

    def fontSize = el.font.getSize

    def fontSize_=(s: Int) = el.font = new Font(el.font.getName, el.font.getStyle, s)
=======
    def fontSize                    = el.font.getSize
    def fontSize_=(s: Int)          = el.font = new Font(el.font.getName, el.font.getStyle, s)
    def fontStyle                   = Style.values.find(_.id == el.font.getStyle).get
    def fontStyle_=(s: Style.Value) = el.font = new Font(el.font.getName, s.id, el.font.getSize)
>>>>>>> 5616a4e4
  }

  def menuItem(title: String, enabled: Boolean = true)(action: => Any): MenuItem = {
    val e = enabled // To avoid name shadowing
    new MenuItem(new Action(title) { override def apply(): Unit = action }) {
      enabled = e
    }
  }

  def easyFileFilter(desc: String)(filter: File => Boolean): FileFilter =
    new FileFilter() {
      override def accept(f: File): Boolean = f.isDirectory || filter(f)
      override def getDescription:  String  = desc
    }

<<<<<<< HEAD
  def checkEdt() = {
    require(EventQueue.isDispatchThread, "Should be called from EDT")
=======
  def showWarning(msg: String): Unit = {
    log.warn(msg)
    Dialog.showMessage(title = "Warining", message = msg, messageType = Dialog.Message.Warning)
  }

  def showError(msg: String): Unit = {
    log.error(msg)
    Dialog.showMessage(title = "Error", message = msg, messageType = Dialog.Message.Error)
  }

  val comfortableScrollSpeed: Int = 10

  object Colors {

    /** Light green */
    val AdditionBg: Color = Color.decode("#E4FFE0")

    /** Light yellow */
    val CombineBg: Color = Color.decode("#F8F8CE")

    /** Light red */
    val ConflictBg: Color = Color.decode("#F8CECE")

>>>>>>> 5616a4e4
  }
}<|MERGE_RESOLUTION|>--- conflicted
+++ resolved
@@ -1,10 +1,7 @@
 package org.fs.chm.ui.swing.general
 
-<<<<<<< HEAD
+import java.awt.Color
 import java.awt.EventQueue
-=======
-import java.awt.Color
->>>>>>> 5616a4e4
 import java.awt.Font
 import java.io.File
 
@@ -35,21 +32,15 @@
     def minimumHeight           = el.minimumSize.height
     def minimumHeight_=(h: Int) = el.minimumSize = new Dimension(el.minimumSize.width, h)
 
-<<<<<<< HEAD
     def maximumWidth            = el.maximumSize.width
     def maximumWidth_=(w: Int)  = el.maximumSize = new Dimension(w, el.maximumSize.height)
     def maximumHeight           = el.maximumSize.height
     def maximumHeight_=(h: Int) = el.maximumSize = new Dimension(el.maximumSize.width, h)
 
-    def fontSize = el.font.getSize
-
-    def fontSize_=(s: Int) = el.font = new Font(el.font.getName, el.font.getStyle, s)
-=======
     def fontSize                    = el.font.getSize
     def fontSize_=(s: Int)          = el.font = new Font(el.font.getName, el.font.getStyle, s)
     def fontStyle                   = Style.values.find(_.id == el.font.getStyle).get
     def fontStyle_=(s: Style.Value) = el.font = new Font(el.font.getName, s.id, el.font.getSize)
->>>>>>> 5616a4e4
   }
 
   def menuItem(title: String, enabled: Boolean = true)(action: => Any): MenuItem = {
@@ -65,10 +56,6 @@
       override def getDescription:  String  = desc
     }
 
-<<<<<<< HEAD
-  def checkEdt() = {
-    require(EventQueue.isDispatchThread, "Should be called from EDT")
-=======
   def showWarning(msg: String): Unit = {
     log.warn(msg)
     Dialog.showMessage(title = "Warining", message = msg, messageType = Dialog.Message.Warning)
@@ -81,6 +68,10 @@
 
   val comfortableScrollSpeed: Int = 10
 
+  def checkEdt() = {
+    require(EventQueue.isDispatchThread, "Should be called from EDT")
+  }
+
   object Colors {
 
     /** Light green */
@@ -92,6 +83,5 @@
     /** Light red */
     val ConflictBg: Color = Color.decode("#F8CECE")
 
->>>>>>> 5616a4e4
   }
 }
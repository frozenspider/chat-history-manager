package org.fs.chm.ui.swing

import java.awt.Desktop
import java.awt.event.AdjustmentEvent
import java.io.File
import java.util.UUID
import java.util.concurrent.atomic.AtomicBoolean

import scala.annotation.tailrec
import scala.collection.immutable.ListMap
import scala.concurrent.ExecutionContext.Implicits.global
import scala.concurrent.Future
import scala.swing._

import com.github.nscala_time.time.Imports._
import javax.swing.SwingUtilities
import javax.swing.event.HyperlinkEvent
import org.fs.chm.BuildInfo
import org.fs.chm.dao._
import org.fs.chm.dao.merge.DatasetMerger
import org.fs.chm.dao.merge.DatasetMerger._
import org.fs.chm.loader._
import org.fs.chm.loader.telegram._
import org.fs.chm.ui.swing.general.ChatWithDao
import org.fs.chm.ui.swing.general.ExtendedHtmlEditorKit
import org.fs.chm.ui.swing.general.SwingUtils
import org.fs.chm.ui.swing.general.SwingUtils._
import org.fs.chm.ui.swing.list.DaoDatasetSelectionCallbacks
import org.fs.chm.ui.swing.list.DaoItem
import org.fs.chm.ui.swing.list.DaoList
import org.fs.chm.ui.swing.list.chat._
import org.fs.chm.ui.swing.merge._
import org.fs.chm.ui.swing.messages.MessageNavigationCallbacks
import org.fs.chm.ui.swing.messages.MessagesRenderingComponent
import org.fs.chm.ui.swing.messages.impl.MessagesAreaContainer
import org.fs.chm.ui.swing.user.UserDetailsMenuCallbacks
import org.fs.chm.ui.swing.user.UserDetailsPane
import org.fs.chm.ui.swing.webp.Webp
import org.fs.chm.utility.EntityUtils
import org.fs.chm.utility.IoUtils._
import org.fs.chm.utility.SimpleConfigAware
import org.slf4s.Logging

class MainFrameApp //
    extends SimpleSwingApplication
    with SimpleConfigAware
    with Logging
    with DaoDatasetSelectionCallbacks
    with ChatListSelectionCallbacks
    with UserDetailsMenuCallbacks
    with MessageNavigationCallbacks { app =>

  type MD = MessagesAreaContainer.MessageDocument

  /** A lock which needs to be taken to mutate local variables or DAO */
  private val MutationLock           = new Object
  private val MsgBatchLoadSize       = 100
  private val MinScrollToTriggerLoad = 1000

  private var loadedDaos: ListMap[ChatHistoryDao, Map[Chat, ChatCache]] = ListMap.empty

  private var currentChatOption:      Option[ChatWithDao] = None
  private var loadMessagesInProgress: AtomicBoolean       = new AtomicBoolean(false)

  private val desktopOption = if (Desktop.isDesktopSupported) Some(Desktop.getDesktop) else None
  private val htmlKit       = new ExtendedHtmlEditorKit(desktopOption)
  private val chatSelGroup  = new ChatListItemSelectionGroup

  /*
   * TODO:
   *  - sort chats after merging datasets
   *  - merge only newer messages
   *  - reply-to (make clickable)
   *  - word-wrap and narrower width
   *  - search
   *  - better pictures rendering
   *  - emoji and fonts
   *  - fucked up merge layout
   *  - delete orphan users
   *  - better tabs?
   *  - go to date
   *  - cache document view position
   */

  val preloadResult: Future[_] = {
    val futureSeq = Seq(
      DataLoaders.preload(),
      Seq(Webp.preload())
    ).flatten
    futureSeq.reduce((a, b) => a.flatMap(_ => b))
  }

  override lazy val top = new MainFrame {
    import org.fs.chm.BuildInfo._
    title    = s"$name v${version} b${new DateTime(builtAtMillis).toString("yyyyMMdd-HHmmss")}"
    contents = ui
    size     = new Dimension(1000, 700)
    peer.setLocationRelativeTo(null)

    // Install EDT exception handler
    Swing.onEDTWait {
      Thread.currentThread.setUncaughtExceptionHandler(handleException)
    }
  }

  val ui = new BorderPanel {
    import scala.swing.BorderPanel.Position._

    layout(menuBar) = North
    layout(chatsOuterPanel) = West
    layout(msgRenderer.component) = Center
    layout {
      new BorderPanel {
        layout(statusLabel) = West
      }
    } = South
  }

  lazy val (menuBar, dbEmbeddedMenu) = {
    val separatorBeforeDb = new Separator()
    val separatorAfterDb  = new Separator()
    val dbMenu = new Menu("Database") {
      contents += menuItem("Open")(showOpenDialog())
      contents += separatorBeforeDb
      contents += separatorAfterDb
    }
    val dbEmbeddedMenu = new EmbeddedMenu(dbMenu, separatorBeforeDb, separatorAfterDb)
    val menuBar = new MenuBar {
      contents += dbMenu
      contents += new Menu("Edit") {
        contents += menuItem("Users")(showUsersDialog())
        contents += menuItem("Merge Datasets")(showSelectDatasetsToMergeDialog())
      }
    }
    (menuBar, dbEmbeddedMenu)
  }

  lazy val chatList = new DaoList(dao => new DaoChatItem(dao))

  lazy val statusLabel = new Label(" ")

  lazy val chatsOuterPanel = {
    new BorderPanel {
      import scala.swing.BorderPanel.Position._

      val panel2 = new BorderPanel {
        layout(chatList.panel) = North
        layout {
          // That's the only solution I came up with that worked to set a minimum width of an empty chat list
          // (setting minimum size doesn't work, setting preferred size screws up scrollbar)
          new BorderPanel {
            this.preferredWidth = DaoItem.PanelWidth
          }
        } = South
      }

      layout(new ScrollPane(panel2) {
        verticalScrollBar.unitIncrement = ComfortableScrollSpeed

        verticalScrollBarPolicy   = ScrollPane.BarPolicy.Always
        horizontalScrollBarPolicy = ScrollPane.BarPolicy.Never
      }) = Center
    }
  }

  lazy val msgRenderer: MessagesRenderingComponent[MD] = {
    import org.fs.chm.ui.swing.messages.impl.MessagesAreaEnhancedContainer

    val m = new MessagesAreaEnhancedContainer(htmlKit, this)

    // Load older messages when sroll is near the top
    val sb = m.scrollPane.verticalScrollBar.peer
    sb.addAdjustmentListener((e: AdjustmentEvent) => {
      sb.getMinimum
      if (!e.getValueIsAdjusting) {
        if (e.getValue < MinScrollToTriggerLoad) {
          tryLoadPreviousMessages()
        } else if (sb.getMaximum - sb.getVisibleAmount - e.getValue < MinScrollToTriggerLoad) {
          tryLoadNextMessages()
        }
      }
    })

    // Open clicked hyperlinks in browser
    m.textPane.peer.addHyperlinkListener((e: HyperlinkEvent) => {
      if (e.getEventType == HyperlinkEvent.EventType.ACTIVATED) {
        desktopOption map (_.browse(e.getURL.toURI))
      }
    })

    m
  }

  def setStatus(statusMsg: String): Unit = {
    log.info("Status: " + statusMsg)
    if (SwingUtilities.isEventDispatchThread) {
      statusLabel.text = statusMsg
    } else {
      Swing.onEDTWait {
        statusLabel.text = statusMsg
      }
    }
  }
  def freezeTheWorld(statusMsg: String): Unit = {
<<<<<<< HEAD
    checkEdt()
    statusLabel.text = statusMsg
=======
    setStatus(statusMsg)
>>>>>>> a868947e
    menuBar.contents foreach (_.enabled = false)
    changeChatsClickable(false)
  }

  def unfreezeTheWorld(): Unit = {
<<<<<<< HEAD
    checkEdt()
    statusLabel.text = " " // Empty string to prevent collapse
=======
    setStatus(" ") // Empty string to prevent collapse
>>>>>>> a868947e
    menuBar.contents foreach (_.enabled = true)
    changeChatsClickable(true)
  }

  def changeChatsClickable(enabled: Boolean): Unit = {
    checkEdt()
    chatsOuterPanel.enabled = enabled
    def changeClickableRecursive(c: Component): Unit = c match {
      case i: DaoItem[_]      => i.enabled = enabled
      case c: Container       => c.contents foreach changeClickableRecursive
      case f: FillerComponent => // NOOP
    }
    changeClickableRecursive(chatsOuterPanel)
  }

  //
  // Events
  //

  def showOpenDialog(): Unit = {
    // TODO: Show errors
    val chooser = DataLoaders.openChooser
    for (lastFileString <- config.get(DataLoaders.LastFileKey)) {
      val lastFile = new File(lastFileString)
      chooser.peer.setCurrentDirectory(lastFile.existingDir)
      chooser.selectedFile = lastFile
    }
    chooser.showOpenDialog(null) match {
      case FileChooser.Result.Cancel => // NOOP
      case FileChooser.Result.Error  => // Mostly means that dialog was dismissed, also NOOP
      case FileChooser.Result.Approve if loadedDaos.keys.exists(_ isLoaded chooser.selectedFile.getParentFile) =>
        showWarning(s"File '${chooser.selectedFile}' is already loaded")
      case FileChooser.Result.Approve => {
        freezeTheWorld("Loading data...")
        config.update(DataLoaders.LastFileKey, chooser.selectedFile.getAbsolutePath)
        Future { // To release UI lock
          Swing.onEDT {
            try {
              val dao = DataLoaders.load(chooser.selectedFile)
              loadDaoInEDT(dao)
            } finally {
              unfreezeTheWorld()
            }
          }
        }
      }
    }
  }

  def close(dao: ChatHistoryDao): Unit = {
    checkEdt()
    Future {
      freezeTheWorld("Closing...")
      Swing.onEDT {
        try {
          MutationLock.synchronized {
            loadedDaos = loadedDaos - dao
            chatList.replaceWith(loadedDaos.keys.toSeq)
            dao.close()
          }
          daoListChanged()
        } finally {
          unfreezeTheWorld()
        }
      }
    }
  }

  def showSaveAsDialog(srcDao: ChatHistoryDao): Unit = {
    val chooser = DataLoaders.saveAsChooser
    for (lastFileString <- config.get(DataLoaders.LastFileKey)) {
      val lastFile = new File(lastFileString)
      chooser.peer.setCurrentDirectory(lastFile.existingDir)
    }
    chooser.showOpenDialog(null) match {
      case FileChooser.Result.Cancel => // NOOP
      case FileChooser.Result.Error  => // Mostly means that dialog was dismissed, also NOOP
      case FileChooser.Result.Approve => {
        freezeTheWorld("Saving data...")
        config.update(DataLoaders.LastFileKey, chooser.selectedFile.getAbsolutePath)
        Future { // To release UI lock
          try {
            val dstDao = DataLoaders.saveAs(srcDao, chooser.selectedFile)
            Swing.onEDTWait {
              loadDaoInEDT(dstDao, Some(srcDao))
            }
          } finally {
            Swing.onEDT {
              unfreezeTheWorld()
            }
          }
        }
      }
    }
  }

  def showUsersDialog(): Unit = {
    val userList = new DaoList({ dao =>
      new DaoItem(
        dao,
        None, { ds =>
          dao.users(ds.uuid).zipWithIndex map {
            case (u, i) =>
              val pane = new UserDetailsPane(dao, u, false, Some(this))
              for (el <- Seq(pane.firstNameC, pane.lastNameC)) {
                el.innerComponent.foreground = Colors.forIdx(i)
                el.innerComponent.fontStyle  = Font.Style.Bold
              }
              pane
          }
        }
      )
    })
    userList.replaceWith(loadedDaos.keys.toSeq)
    userList.panel.preferredWidth = DaoItem.PanelWidth

    val outerPanel = new BorderPanel {
      import scala.swing.BorderPanel.Position._

      layout(new ScrollPane(userList.panel) {
        verticalScrollBar.unitIncrement = ComfortableScrollSpeed

        verticalScrollBarPolicy   = ScrollPane.BarPolicy.Always
        horizontalScrollBarPolicy = ScrollPane.BarPolicy.Never
      }) = Center
    }

    outerPanel.preferredHeight = 500

    Dialog.showMessage(title = "Users", message = outerPanel.peer, messageType = Dialog.Message.Plain)
  }

  def showSelectDatasetsToMergeDialog(): Unit = {
    checkEdt()
    if (loadedDaos.isEmpty) {
      showWarning("Load a database first!")
    } else if (!loadedDaos.exists(_._1.isMutable)) {
      showWarning("You'll need an editable database first. Save the one you want to use as base.")
    } else if (loadedDaos.keys.flatMap(_.datasets).size == 1) {
      showWarning("Only one dataset is loaded - nothing to merge.")
    } else {
      val selectDsDialog = new SelectMergeDatasetDialog(loadedDaos.keys.toSeq)
      selectDsDialog.visible = true
      selectDsDialog.selection foreach {
        case ((masterDao, masterDs), (slaveDao, slaveDs)) =>
          val selectChatsDialog = new SelectMergeChatsDialog(masterDao, masterDs, slaveDao, slaveDs)
          selectChatsDialog.visible = true
          selectChatsDialog.selection foreach { chatsToMerge =>
            val selectUsersDialog = new SelectMergeUsersDialog(masterDao, masterDs, slaveDao, slaveDs)
            selectUsersDialog.visible = true
            selectUsersDialog.selection foreach { usersToMerge =>
              mergeDatasets(masterDao, masterDs, slaveDao, slaveDs, usersToMerge, chatsToMerge)
            }
          }
      }
    }
  }

  //
  // Other stuff
  //

  def mergeDatasets(
      masterDao: MutableChatHistoryDao,
      masterDs: Dataset,
      slaveDao: ChatHistoryDao,
      slaveDs: Dataset,
      usersToMerge: Seq[UserMergeOption],
      chatsToMerge: Seq[ChatMergeOption]
  ): Unit = {
    checkEdt()
<<<<<<< HEAD
    freezeTheWorld("Analyzing chat messages...")
    val merger = new DatasetMerger(masterDao, masterDs, slaveDao, slaveDs)
=======
    val merger = new DatasetMerger(masterDao, masterDs, slaveDao, slaveDs)
    freezeTheWorld("Analyzing chat messages...")
>>>>>>> a868947e
    Future {
      // TODO: Make async, with other chats merging working in the background while users makes the choice
      // Analyze
      val analyzed = chatsToMerge.map { cmo =>
        val chat = (cmo.slaveChatOption orElse cmo.masterChatOption).get
        setStatus(s"Analyzing '${EntityUtils.getOrUnnamed(chat.nameOption)}' (${chat.msgCount} messages)...")
        merger.analyzeChatHistoryMerge(cmo)
      }
      val (resolved, cancelled) = analyzed.foldLeft((Seq.empty[ChatMergeOption], false)) {
        case ((res, stop), _) if stop =>
          (res, true)
        case ((res, _), (cmo @ ChatMergeOption.Combine(mc, sc, mismatches))) =>
          setStatus(s"Combining '${EntityUtils.getOrUnnamed(sc.nameOption)}' (${sc.msgCount} messages)...")
          // Resolve mismatches
          if (mismatches.forall(_.isInstanceOf[MessagesMergeOption.Keep])) {
            // User has no choice - pass them as-is
            (res :+ cmo, false)
          } else {
<<<<<<< HEAD
            val dialog =
              new SelectMergeMessagesDialog(masterDao, mc, slaveDao, sc, mismatches, htmlKit)
=======
            val dialog = onEdtReturning {
              new SelectMergeMessagesDialog(masterDao, mc, slaveDao, sc, mismatches, htmlKit, msgService)
            }
>>>>>>> a868947e
            dialog.visible = true
            dialog.selection
              .map(resolution => (res :+ (cmo.copy(messageMergeOptions = resolution)), false))
              .getOrElse((res, true))
          }
        case ((res, _), cmo) =>
          (res :+ cmo, false)
      }
      if (cancelled) None else Some(resolved)
    } map { chatsMergeResolutionsOption: Option[Seq[ChatMergeOption]] =>
      // Merge
      setStatus("Merging...")
      chatsMergeResolutionsOption foreach { chatsMergeResolutions =>
        MutationLock.synchronized {
          merger.merge(usersToMerge, chatsMergeResolutions)
          Swing.onEDTWait {
            chatList.replaceWith(loadedDaos.keys.toSeq)
            chatsOuterPanel.revalidate()
            chatsOuterPanel.repaint()
          }
        }
      }
    } onComplete { res =>
      res.failed.foreach(handleException)
      Swing.onEDT {
        unfreezeTheWorld()
      }
    }
  }

  def loadDaoInEDT(dao: ChatHistoryDao, daoToReplaceOption: Option[ChatHistoryDao] = None): Unit = {
    checkEdt()
    MutationLock.synchronized {
      daoToReplaceOption match {
        case Some(srcDao) =>
          val seq  = loadedDaos.toSeq
          val seq2 = seq.updated(seq.indexWhere(_._1 == srcDao), (dao -> Map.empty[Chat, ChatCache]))
          loadedDaos = ListMap(seq2: _*)
          chatList.replaceWith(loadedDaos.keys.toSeq)
          srcDao.close()
        case None =>
          loadedDaos = loadedDaos + (dao -> Map.empty) // TODO: Reverse?
          chatList.append(dao)
      }
    }
    daoListChanged()
    unfreezeTheWorld()
  }

  def daoListChanged(): Unit = {
    dbEmbeddedMenu.clear()
    for (dao <- loadedDaos.keys) {
      val daoMenu = new Menu(dao.name) {
        contents += menuItem("Save As...")(showSaveAsDialog(dao))
        contents += menuItem("Close")(close(dao))
      }
      dbEmbeddedMenu.append(daoMenu)
    }
    chatsOuterPanel.revalidate()
    chatsOuterPanel.repaint()
  }

  override def renameDataset(dsUuid: UUID, newName: String, dao: ChatHistoryDao): Unit = {
    checkEdt()
    require(dao.isMutable, "DAO is immutable!")
    freezeTheWorld("Renaming...")
    Swing.onEDT { // To release UI lock
      try {
        MutationLock.synchronized {
          dao.mutable.renameDataset(dsUuid, newName)
          chatList.replaceWith(loadedDaos.keys.toSeq)
        }
        chatsOuterPanel.revalidate()
        chatsOuterPanel.repaint()
      } finally {
        unfreezeTheWorld()
      }
    }
  }

  override def deleteDataset(dsUuid: UUID, dao: ChatHistoryDao): Unit = {
    checkEdt()
    require(dao.isMutable, "DAO is immutable!")
    freezeTheWorld("Deleting...")
    Swing.onEDT { // To release UI lock
      try {
        MutationLock.synchronized {
          dao.mutable.deleteDataset(dsUuid)
          chatList.replaceWith(loadedDaos.keys.toSeq)
        }
        chatsOuterPanel.revalidate()
        chatsOuterPanel.repaint()
      } finally {
        unfreezeTheWorld()
      }
    }
  }

  override def userEdited(user: User, dao: ChatHistoryDao): Unit = {
    checkEdt()
    require(dao.isMutable, "DAO is immutable!")
    freezeTheWorld("Modifying...")
    asyncChangeUsers(dao, {
      dao.mutable.updateUser(user)
      Seq(user.id)
    })
  }

  override def usersMerged(baseUser: User, absorbedUser: User, dao: ChatHistoryDao): Unit = {
    checkEdt()
    require(dao.isMutable, "DAO is immutable!")
    require(baseUser.dsUuid == absorbedUser.dsUuid, "Users are from different datasets!")
    freezeTheWorld("Modifying...")
    asyncChangeUsers(dao, {
      dao.mutable.mergeUsers(baseUser, absorbedUser)
      Seq(baseUser.id, absorbedUser.id)
    })
  }

  override def deleteChat(cc: ChatWithDao): Unit = {
    freezeTheWorld("Deleting...")
    Swing.onEDT {
      try {
        MutationLock.synchronized {
          cc.dao.mutable.deleteChat(cc.chat)
          evictFromCache(cc.dao, cc.chat)
          chatList.replaceWith(loadedDaos.keys.toSeq)
        }
        chatsOuterPanel.revalidate()
        chatsOuterPanel.repaint()
      } finally {
        unfreezeTheWorld()
      }
    }
  }

  override def chatSelected(cwd: ChatWithDao): Unit = {
    checkEdt()
    MutationLock.synchronized {
      currentChatOption = None
      msgRenderer.renderPleaseWait()
      if (!loadedDaos(cwd.dao).contains(cwd.chat)) {
        updateCache(cwd.dao, cwd.chat, ChatCache(None, None))
      }
      freezeTheWorld("Loading chat...")
    }
    Future {
      MutationLock.synchronized {
        currentChatOption = Some(cwd)
        loadMessagesInProgress set true
      }
      // If the chat has been already rendered, restore previous document as-is
      if (loadedDaos(cwd.dao)(cwd.chat).msgDocOption.isEmpty) {
        loadLastMessagesAndUpdateCache(cwd)
      }
      Swing.onEDTWait(MutationLock.synchronized {
        val doc = loadedDaos(cwd.dao)(cwd.chat).msgDocOption.get
        msgRenderer.render(doc, false)
        loadMessagesInProgress set false
        unfreezeTheWorld()
      })
    }
  }

  override def navigateToBeginning(): Unit = {
    checkEdt()
    freezeTheWorld("Navigating...")
    Future {
      currentChatOption match {
        case Some(cwd) =>
          val cache = loadedDaos(cwd.dao)(cwd.chat)
          cache.loadStatusOption match {
            case Some(ls) if ls.beginReached =>
              // Just scroll
              Swing.onEDTWait(msgRenderer.render(cache.msgDocOption.get, true))
            case _ =>
              loadMessagesInProgress set true
              loadFirstMessagesAndUpdateCache(cwd)
          }
        case None =>
          () // NOOP
      }
      Swing.onEDT {
        loadMessagesInProgress set false
        unfreezeTheWorld()
      }
    }
  }

  override def navigateToEnd(): Unit = {
    checkEdt()
    freezeTheWorld("Navigating...")
    Future {
      currentChatOption match {
        case Some(cwd) =>
          val cache = loadedDaos(cwd.dao)(cwd.chat)
          cache.loadStatusOption match {
            case Some(ls) if ls.endReached =>
              // Just scroll
              Swing.onEDTWait(msgRenderer.render(cache.msgDocOption.get, false))
            case _ =>
              loadMessagesInProgress set true
              loadLastMessagesAndUpdateCache(cwd)
          }
        case None =>
          () // NOOP
      }
      Swing.onEDT {
        loadMessagesInProgress set false
        unfreezeTheWorld()
      }
    }
  }

  override def navigateToDate(date: DateTime): Unit = {
    checkEdt()
    freezeTheWorld("Navigating...")
    Future {
      currentChatOption match {
        case Some(cwd) =>
          // TODO: Don't replace a document if currently cached document already contains message?
          loadMessagesInProgress set true
          loadDateMessagesAndUpdateCache(cwd, date)
        case None =>
          () // NOOP
      }
      Swing.onEDT {
        loadMessagesInProgress set false
        unfreezeTheWorld()
      }
    }
  }

  def tryLoadPreviousMessages(): Unit = {
    log.debug("Trying to load previous messages")
    tryLoadMessages(
      ls => !ls.beginReached,
      (cwd, ls) => {
        val newMsgs = cwd.dao.messagesBefore(cwd.chat, ls.firstOption.get, MsgBatchLoadSize + 1).dropRight(1)
        val ls2     = ls.copy(firstOption = newMsgs.headOption, beginReached = newMsgs.size < MsgBatchLoadSize)
        (newMsgs, ls2)
      },
      (cwd, msgs, ls) => {
        msgRenderer.prepend(cwd, msgs, ls.beginReached)
      }
    )
  }

  def tryLoadNextMessages(): Unit = {
    log.debug("Trying to load next messages")
    tryLoadMessages(
      ls => !ls.endReached,
      (cwd, ls) => {
        val newMsgs = cwd.dao.messagesAfter(cwd.chat, ls.lastOption.get, MsgBatchLoadSize + 1).drop(1)
        val ls2     = ls.copy(lastOption = newMsgs.lastOption, endReached = newMsgs.size < MsgBatchLoadSize)
        (newMsgs, ls2)
      },
      (cwd, msgs, ls) => {
        msgRenderer.append(cwd, msgs, ls.endReached)
      }
    )
  }

  def tryLoadMessages(
      shouldLoad: LoadStatus => Boolean,
      load: (ChatWithDao, LoadStatus) => (IndexedSeq[Message], LoadStatus),
      addToRender: (ChatWithDao, IndexedSeq[Message], LoadStatus) => MD
  ): Unit = {
    currentChatOption match {
      case _ if loadMessagesInProgress.get => log.debug("Loading messages: Already in progress")
      case None                            => log.debug("Loading messages: No chat selected")
      case Some(cwd) =>
        val cache      = loadedDaos(cwd.dao)(cwd.chat)
        val loadStatus = cache.loadStatusOption.get
        log.debug(s"Loading messages: loadStatus = ${loadStatus}")
        if (shouldLoad(loadStatus)) {
          freezeTheWorld("Loading messages...")
          msgRenderer.updateStarted()
          loadMessagesInProgress set true
          val f = Future {
            Swing.onEDTWait(msgRenderer.prependLoading())
            assert(loadStatus.firstOption.isDefined)
            assert(loadStatus.lastOption.isDefined)
            val (addedMessages, loadStatus2) = load(cwd, loadStatus)
            log.debug(s"Loading messages: Loaded ${addedMessages.size} messages")
            Swing.onEDTWait(MutationLock.synchronized {
              val md =  addToRender(cwd, addedMessages, loadStatus2)
              log.debug("Loading messages: Reloaded message container")
              updateCache(cwd.dao, cwd.chat, ChatCache(Some(md), Some(loadStatus2)))
            })
          }
          f.onComplete(_ =>
            Swing.onEDTWait(MutationLock.synchronized {
              msgRenderer.updateFinished()
              loadMessagesInProgress set false
              unfreezeTheWorld()
            }))
        }
    }
  }

  def loadFirstMessagesAndUpdateCache(cwd: ChatWithDao) = {
    val msgs = cwd.dao.firstMessages(cwd.chat, MsgBatchLoadSize)
    Swing.onEDTWait {
      val md = msgRenderer.render(cwd, msgs, true, true)
      val loadStatus = LoadStatus(
        firstOption  = msgs.headOption,
        lastOption   = msgs.lastOption,
        beginReached = true,
        endReached   = msgs.size < MsgBatchLoadSize
      )
      updateCache(cwd.dao, cwd.chat, ChatCache(Some(md), Some(loadStatus)))
    }
  }

  def loadLastMessagesAndUpdateCache(cwd: ChatWithDao) = {
    val msgs = cwd.dao.lastMessages(cwd.chat, MsgBatchLoadSize)
    Swing.onEDTWait {
      val md = msgRenderer.render(cwd, msgs, msgs.size < MsgBatchLoadSize, false)
      val loadStatus = LoadStatus(
        firstOption  = msgs.headOption,
        lastOption   = msgs.lastOption,
        beginReached = msgs.size < MsgBatchLoadSize,
        endReached   = true
      )
      updateCache(cwd.dao, cwd.chat, ChatCache(Some(md), Some(loadStatus)))
    }
  }

  def loadDateMessagesAndUpdateCache(cwd: ChatWithDao, date: DateTime) = {
    val (msgsB, msgsA) = cwd.dao.messagesAroundDate(cwd.chat, date, MsgBatchLoadSize)
    val msgs = msgsB ++ msgsA
    Swing.onEDTWait {
      val md = {
        msgRenderer.render(cwd, msgsA, false, true)
        // FIXME: Viewport is not updated!
        msgRenderer.updateStarted()
        val md = msgRenderer.prepend(cwd, msgsB, msgsB.size < MsgBatchLoadSize)
        msgRenderer.updateFinished()
        md
      }
      val loadStatus = LoadStatus(
        firstOption  = msgs.headOption,
        lastOption   = msgs.lastOption,
        beginReached = msgsB.size < MsgBatchLoadSize,
        endReached   = msgsA.size < MsgBatchLoadSize
      )
      updateCache(cwd.dao, cwd.chat, ChatCache(Some(md), Some(loadStatus)))
    }
  }

  /** Asynchronously apply the given change (under mutation lock) and refresh UI to reflect it */
  def asyncChangeUsers(dao: ChatHistoryDao, applyChangeAndReturnChangedIds: => Seq[Long]): Unit = {
    Future { // To release UI lock
      try {
        val userIds = MutationLock.synchronized {
          val userIds = applyChangeAndReturnChangedIds
          Swing.onEDTWait {
            chatList.replaceWith(loadedDaos.keys.toSeq)
          }
          userIds
        }
        chatsOuterPanel.revalidate()
        chatsOuterPanel.repaint()
        MutationLock.synchronized {
          // Evict chats containing edited user from cache
          val chatsToEvict = for {
            (chat, _) <- loadedDaos(dao)
            if dao.interlocutors(chat) exists (u => userIds contains u.id)
          } yield chat
          chatsToEvict foreach (c => evictFromCache(dao, c))

          // Reload currently selected chat
          val chatItemToReload = for {
            cwd  <- currentChatOption
            item <- chatList.innerItems.find(i => i.chat.id == cwd.chat.id && i.chat.dsUuid == cwd.dsUuid)
          } yield item

          chatItemToReload match {
            case Some(chatItem) =>
              // Redo current chat layout
              chatItem.select()
            case None =>
              // No need to do anything
              Swing.onEDT {
                unfreezeTheWorld()
              }
          }
        }
      } catch {
        case ex: Exception =>
          SwingUtils.showError(ex.getMessage)
          Swing.onEDT {
            unfreezeTheWorld()
          }
      }
    }
  }

  def updateCache(dao: ChatHistoryDao, chat: Chat, cache: ChatCache): Unit =
    MutationLock.synchronized {
      loadedDaos = loadedDaos + (dao -> (loadedDaos(dao) + (chat -> cache)))
    }

  def evictFromCache(dao: ChatHistoryDao, chat: Chat): Unit =
    MutationLock.synchronized {
      if (loadedDaos.contains(dao)) {
        loadedDaos = loadedDaos + (dao -> (loadedDaos(dao) - chat))
      }
    }

  private def handleException(thread: Thread, ex: Throwable): Unit =
    handleException(ex)

  @tailrec
  private def handleException(ex: Throwable): Unit =
    if (ex.getCause != null && ex.getCause != ex) {
      handleException(ex.getCause)
    } else {
      ex match {
        case ex: IllegalArgumentException =>
          log.warn("Caught an exception:", ex)
          SwingUtils.showWarning(ex.getMessage)
        case _ =>
          log.error("Caught an exception:", ex)
          SwingUtils.showError(ex.getMessage)
      }
    }

  private class DaoChatItem(dao: ChatHistoryDao)
      extends DaoItem(
        dao             = dao,
        callbacksOption = Some(this),
        getInnerItems = { ds =>
          dao.chats(ds.uuid) map (c => new ChatListItem(ChatWithDao(c, dao), Some(chatSelGroup), Some(this)))
        }
      )

  private case class ChatCache(
      msgDocOption: Option[MD],
      loadStatusOption: Option[LoadStatus]
  )

  private case class LoadStatus(
      firstOption: Option[Message],
      lastOption: Option[Message],
      beginReached: Boolean,
      endReached: Boolean
  )

  private object DataLoaders {
    val LastFileKey = "last_database_file"

    private val h2       = new H2DataManager
    private val tgFull   = new TelegramFullDataLoader
    private val tgSingle = new TelegramSingleChatDataLoader
    private val gts5610  = new GTS5610DataLoader

    /** Initializes DAOs to speed up subsequent calls */
    def preload(): Seq[Future[_]] = {
      h2.preload()
    }

    private val h2ff = easyFileFilter(
      s"${BuildInfo.name} database (*.${H2DataManager.DefaultExt})"
    )(_.getName endsWith ("." + H2DataManager.DefaultExt))

    private val tgFf = easyFileFilter(
      "Telegram export JSON database (result.json)"
    )(_.getName == "result.json")

    private val gts5610Ff = easyFileFilter(
      s"Samsung GT-S5610 export vMessage files [choose any in folder] (*.${GTS5610DataLoader.DefaultExt})"
    ) { _.getName endsWith ("." + GTS5610DataLoader.DefaultExt) }

    val openChooser = new FileChooser(null) {
      title = "Select a database to open"
      peer.addChoosableFileFilter(h2ff)
      peer.addChoosableFileFilter(tgFf)
      peer.addChoosableFileFilter(gts5610Ff)
    }

    def load(file: File): ChatHistoryDao = {
      val f = file.getParentFile
      if (h2ff.accept(file)) {
        h2.loadData(f)
      } else if (tgFf.accept(file)) {
        val tgFullError = tgFull.doesLookRight(f)
        if (tgFullError.isEmpty) {
          tgFull.loadData(file.getParentFile)
        } else {
          val tgSingleError = tgSingle.doesLookRight(f)
          if (tgSingleError.isEmpty) {
            tgSingle.loadData(file.getParentFile)
          } else {
            throw new IllegalStateException(
              "Not a telegram format: Errors:\n"
                + s"(as a full history) ${tgFullError.get}\n"
                + s"(as a single chat) ${tgSingleError.get}")
          }
        }
      } else if (gts5610Ff.accept(file)) {
        gts5610.loadData(f)
      } else {
        throw new IllegalStateException("Unknown file type!")
      }
    }

    val saveAsChooser = new FileChooser(null) {
      title             = "Choose a directory where the new database will be stored"
      fileSelectionMode = FileChooser.SelectionMode.DirectoriesOnly
      peer.setAcceptAllFileFilterUsed(false)
    }

    def saveAs(srcDao: ChatHistoryDao, dir: File): ChatHistoryDao = {
      h2.create(dir)
      val dstDao = h2.loadData(dir)
      dstDao.copyAllFrom(srcDao)
      dstDao
    }
  }
}<|MERGE_RESOLUTION|>--- conflicted
+++ resolved
@@ -202,23 +202,15 @@
     }
   }
   def freezeTheWorld(statusMsg: String): Unit = {
-<<<<<<< HEAD
-    checkEdt()
-    statusLabel.text = statusMsg
-=======
+    checkEdt()
     setStatus(statusMsg)
->>>>>>> a868947e
     menuBar.contents foreach (_.enabled = false)
     changeChatsClickable(false)
   }
 
   def unfreezeTheWorld(): Unit = {
-<<<<<<< HEAD
-    checkEdt()
-    statusLabel.text = " " // Empty string to prevent collapse
-=======
+    checkEdt()
     setStatus(" ") // Empty string to prevent collapse
->>>>>>> a868947e
     menuBar.contents foreach (_.enabled = true)
     changeChatsClickable(true)
   }
@@ -390,13 +382,8 @@
       chatsToMerge: Seq[ChatMergeOption]
   ): Unit = {
     checkEdt()
-<<<<<<< HEAD
     freezeTheWorld("Analyzing chat messages...")
     val merger = new DatasetMerger(masterDao, masterDs, slaveDao, slaveDs)
-=======
-    val merger = new DatasetMerger(masterDao, masterDs, slaveDao, slaveDs)
-    freezeTheWorld("Analyzing chat messages...")
->>>>>>> a868947e
     Future {
       // TODO: Make async, with other chats merging working in the background while users makes the choice
       // Analyze
@@ -415,14 +402,9 @@
             // User has no choice - pass them as-is
             (res :+ cmo, false)
           } else {
-<<<<<<< HEAD
-            val dialog =
+            val dialog = onEdtReturning {
               new SelectMergeMessagesDialog(masterDao, mc, slaveDao, sc, mismatches, htmlKit)
-=======
-            val dialog = onEdtReturning {
-              new SelectMergeMessagesDialog(masterDao, mc, slaveDao, sc, mismatches, htmlKit, msgService)
             }
->>>>>>> a868947e
             dialog.visible = true
             dialog.selection
               .map(resolution => (res :+ (cmo.copy(messageMergeOptions = resolution)), false))

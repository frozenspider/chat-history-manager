--- conflicted
+++ resolved
@@ -149,7 +149,6 @@
     }
   }
 
-<<<<<<< HEAD
   test("alter user") {
     val users = h2dao.users(dsUuid)
     val user1 = users.head
@@ -178,7 +177,8 @@
         phoneNumberOption = None
       )
     )
-=======
+  }
+
   test("message fetching corner cases") {
     freeH2Dao()
 
@@ -222,6 +222,5 @@
       assert(f.delete(), s"Couldn't delete $f")
     }
     delete(dir)
->>>>>>> 5616a4e4
   }
 }
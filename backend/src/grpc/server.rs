use std::fmt::Debug;
use std::net::SocketAddr;
use std::sync::{Mutex, MutexGuard, RwLock, RwLockReadGuard, RwLockWriteGuard};
use std::sync::Arc;

use indexmap::IndexMap;
use tokio::runtime::Handle;
use tonic::{Code, Request, Response, Status, transport::Server};

use crate::dao::ChatHistoryDao;
use crate::loader::Loader;
use crate::prelude::*;
use crate::protobuf::history::history_dao_service_server::HistoryDaoServiceServer;
use crate::protobuf::history::history_loader_service_server::HistoryLoaderServiceServer;
use crate::protobuf::history::merge_service_server::MergeServiceServer;

use super::client::{self, MyselfChooser};

mod history_loader_service;
mod history_dao_service;
mod merge_service;

pub(crate) const FILE_DESCRIPTOR_SET: &[u8] =
    tonic::include_file_descriptor_set!("grpc_reflection_descriptor");

type StatusResult<T> = StdResult<T, Status>;
type TonicResult<T> = StatusResult<Response<T>>;

// Abosulte path to data source
type DaoKey = String;
type DaoRwLock = RwLock<Box<dyn ChatHistoryDao>>;

// Should be used wrapped as Arc<Self>
pub struct ChatHistoryManagerServer {
    tokio_handle: Handle,
    loader: Loader,
    myself_chooser: Box<dyn MyselfChooser>,
    loaded_daos: RwLock<IndexMap<DaoKey, DaoRwLock>>,
}

impl ChatHistoryManagerServer {
    pub fn new_wrapped(tokio_handle: Handle, loader: Loader, myself_chooser: Box<dyn MyselfChooser>) -> Arc<Self> {
        Arc::new(ChatHistoryManagerServer {
            tokio_handle,
            loader,
            myself_chooser,
            loaded_daos: RwLock::new(IndexMap::new()),
        })
    }
}

trait ChatHistoryManagerServerTrait: Sized {
    async fn process_request<Q, P, L>(&self, req: Request<Q>, blocking_logic: L) -> TonicResult<P>
        where Q: Debug + Send + 'static,
              P: Debug + Send + 'static,
              L: FnMut(Self, Q) -> Result<P> + Send + 'static;

    async fn process_request_with_dao<Q, P, L>(&self, req: Request<Q>, key: DaoKey, blocking_logic: L) -> TonicResult<P>
        where Q: Debug + Send + 'static,
              P: Debug + Send + 'static,
              L: FnMut(Self, Q, &dyn ChatHistoryDao) -> Result<P> + Send + 'static;

    async fn process_request_with_dao_mut<Q, P, L>(&self, req: Request<Q>, key: DaoKey, blocking_logic: L) -> TonicResult<P>
        where Q: Debug + Send + 'static,
              P: Debug + Send + 'static,
              L: FnMut(Self, Q, &mut dyn ChatHistoryDao) -> Result<P> + Send + 'static;
}

impl ChatHistoryManagerServerTrait for Arc<ChatHistoryManagerServer> {
    async fn process_request<Q, P, L>(&self, req: Request<Q>, mut blocking_logic: L) -> TonicResult<P>
        where Q: Debug + Send + 'static,
              P: Debug + Send + 'static,
              L: FnMut(Self, Q) -> Result<P> + Send + 'static {
        log::debug!(">>> Request:  {}", truncate_to(format!("{:?}", req.get_ref()), 150));
        let self_clone = self.clone();
        let response_result = self.tokio_handle
            .spawn_blocking(move || blocking_logic(self_clone, req.into_inner()))
            .await
            .map_err(|e| Status::new(Code::Internal, format!("Blocking task failed: {:?}", e)))?
            .map(Response::new);
        log::debug!("<<< Response: {}", truncate_to(format!("{:?}", response_result), 150));
        response_result.map_err(|err| {
<<<<<<< HEAD
            let msg = error_message(&err);
            eprintln!("Request failed! Error was:\n{msg}");
            Status::new(Code::Internal, msg)
=======
            let status = err.downcast::<Status>()
                .unwrap_or_else(|err| Status::new(Code::Internal, error_message(&err)));
            eprintln!("Request failed! Error was:\n{:?}", status.message());
            status
>>>>>>> e8d5799f
        })
    }

    async fn process_request_with_dao<Q, P, L>(&self, req: Request<Q>, key: DaoKey, mut blocking_logic: L) -> TonicResult<P>
        where Q: Debug + Send + 'static,
              P: Debug + Send + 'static,
              L: FnMut(Self, Q, &dyn ChatHistoryDao) -> Result<P> + Send + 'static {
        self.process_request(
            req,
            move |self_clone, req| {
                let loaded_daos = read_or_status(&self_clone.loaded_daos)?;
                let dao = loaded_daos.get(&key)
                    .ok_or_else(|| anyhow!("Database with key {key} is not loaded!"))?;
                let dao = read_or_status(dao)?;
                let dao = dao.as_ref();
                blocking_logic(self_clone.clone(), req, dao)
            },
        ).await
    }

    async fn process_request_with_dao_mut<Q, P, L>(&self, req: Request<Q>, key: DaoKey, mut blocking_logic: L) -> TonicResult<P>
        where Q: Debug + Send + 'static,
              P: Debug + Send + 'static,
              L: FnMut(Self, Q, &mut dyn ChatHistoryDao) -> Result<P> + Send + 'static {
        self.process_request(
            req,
            move |self_clone, req| {
                let loaded_daos = read_or_status(&self_clone.loaded_daos)?;
                let dao = loaded_daos.get(&key)
                    .ok_or_else(|| anyhow!("Database with key {key} is not loaded!"))?;
                let mut dao = write_or_status(dao)?;
                let dao = dao.as_mut();
                blocking_logic(self_clone.clone(), req, dao)
            },
        ).await
    }
}

// https://betterprogramming.pub/building-a-grpc-server-with-rust-be2c52f0860e
pub async fn start_server(port: u16, loader: Loader) -> EmptyRes {
    let addr = format!("127.0.0.1:{port}").parse::<SocketAddr>().unwrap();

    let remote_port = port + 1;

    let handle = Handle::current();
    let myself_chooser = client::create_myself_chooser(remote_port).await?;
    let chm_server = ChatHistoryManagerServer::new_wrapped(handle, loader, myself_chooser);

    log::info!("Server listening on {}", addr);

    let reflection_service = tonic_reflection::server::Builder::configure()
        .register_encoded_file_descriptor_set(FILE_DESCRIPTOR_SET)
        .build()
        .unwrap();

    // We need to wrap services in tonic_web::enable to enable Cross-Origin Resource Sharing (CORS),
    // i.e. setting Access-Control-Allow-* response headers.
    // See https://github.com/hyperium/tonic/pull/1326
    Server::builder()
        .accept_http1(true)
        .add_service(tonic_web::enable(HistoryLoaderServiceServer::new(chm_server.clone())))
        .add_service(tonic_web::enable(HistoryDaoServiceServer::new(chm_server.clone())))
        .add_service(tonic_web::enable(MergeServiceServer::new(chm_server)))
        .add_service(reflection_service)
        .serve(addr)
        .await?;

    Ok(())
}

fn lock_or_status<T>(target: &Mutex<T>) -> StatusResult<MutexGuard<'_, T>> {
    target.lock().map_err(|_| Status::new(Code::Internal, "Mutex is poisoned!"))
}

fn read_or_status<T>(target: &RwLock<T>) -> StatusResult<RwLockReadGuard<'_, T>> {
    target.read().map_err(|_| Status::new(Code::Internal, "RwLock is poisoned!"))
}

fn write_or_status<T>(target: &RwLock<T>) -> StatusResult<RwLockWriteGuard<'_, T>> {
    target.write().map_err(|_| Status::new(Code::Internal, "RwLock is poisoned!"))
}<|MERGE_RESOLUTION|>--- conflicted
+++ resolved
@@ -80,16 +80,10 @@
             .map(Response::new);
         log::debug!("<<< Response: {}", truncate_to(format!("{:?}", response_result), 150));
         response_result.map_err(|err| {
-<<<<<<< HEAD
-            let msg = error_message(&err);
-            eprintln!("Request failed! Error was:\n{msg}");
-            Status::new(Code::Internal, msg)
-=======
             let status = err.downcast::<Status>()
                 .unwrap_or_else(|err| Status::new(Code::Internal, error_message(&err)));
             eprintln!("Request failed! Error was:\n{:?}", status.message());
             status
->>>>>>> e8d5799f
         })
     }
 
